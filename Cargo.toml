# Copyright © SixtyFPS GmbH <info@sixtyfps.io>
# SPDX-License-Identifier: (GPL-3.0-only OR LicenseRef-SixtyFPS-commercial)

[workspace]
members = [
    'api/cpp',
    'api/node/native',
    'api/rs/build',
    'api/rs/macros',
    'api/rs/slint',
    'api/wasm-interpreter',
    'docs/tutorial/rust/src',
    'examples/7gui',
    'examples/gallery',
    'examples/imagefilter',
    'examples/memory',
    'examples/plotter',
    'examples/printerdemo_old/rust',
    'examples/printerdemo/rust',
    'examples/slide_puzzle',
    'examples/todo/rust',
    'helper_crates/const-field-offset',
<<<<<<< HEAD
    'helper_crates/document-features',
=======
>>>>>>> 0aa1ce2e
    'helper_crates/vtable',
    'helper_crates/vtable/macro',
    'internal/backends/gl',
    'internal/backends/mcu',
    'internal/backends/qt',
    'internal/backends/selector',
    'internal/backends/testing',
    'internal/common',
    'internal/compiler',
    'internal/compiler/parser_test_macro',
    'internal/core',
    'internal/core-macros',
    'internal/interpreter',
    'tests/doctests',
    'tests/driver/cpp',
    'tests/driver/driverlib',
    'tests/driver/interpreter',
    'tests/driver/nodejs',
    'tests/driver/rust',
    'tools/compiler',
    'tools/fmt',
    'tools/lsp',
    'tools/syntax_updater',
    'tools/viewer',
    'xtask',
]

default-members = [
    'api/node/native',
    'api/rs/build',
    'api/rs/slint',
    'examples/gallery',
    'examples/memory',
    'examples/printerdemo_old/rust',
    'examples/printerdemo/rust',
    'examples/slide_puzzle',
    'examples/todo/rust',
    'internal/backends/gl',
    'internal/backends/qt',
    'internal/backends/selector',
    'internal/compiler',
    'internal/core',
    'internal/interpreter',
    'tests/doctests',
    'tests/driver/interpreter',
    'tests/driver/nodejs',
    'tests/driver/rust',
    'tools/compiler',
    'tools/fmt',
    'tools/lsp',
    'tools/syntax_updater',
    'tools/viewer',
]

[profile.release]
lto = true
panic = "abort"

[profile.dev]
panic = "abort"<|MERGE_RESOLUTION|>--- conflicted
+++ resolved
@@ -20,10 +20,6 @@
     'examples/slide_puzzle',
     'examples/todo/rust',
     'helper_crates/const-field-offset',
-<<<<<<< HEAD
-    'helper_crates/document-features',
-=======
->>>>>>> 0aa1ce2e
     'helper_crates/vtable',
     'helper_crates/vtable/macro',
     'internal/backends/gl',
